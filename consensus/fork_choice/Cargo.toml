[package]
name = "fork_choice"
version = "0.1.0"
authors = ["Paul Hauner <paul@paulhauner.com>"]
edition = "2018"

# See more keys and their definitions at https://doc.rust-lang.org/cargo/reference/manifest.html

[dependencies]
types = { path = "../types" }
proto_array = { path = "../proto_array" }
eth2_ssz = "0.1.2"
eth2_ssz_derive = "0.1.0"

[dev-dependencies]
state_processing = { path = "../../consensus/state_processing" }
beacon_chain = { path = "../../beacon_node/beacon_chain" }
store = { path = "../../beacon_node/store" }
<<<<<<< HEAD
tree_hash = { path = "../../consensus/tree_hash" }
=======
tree_hash = "0.1.1"
>>>>>>> b0833033
slot_clock = { path = "../../common/slot_clock" }
hex = "0.4.2"<|MERGE_RESOLUTION|>--- conflicted
+++ resolved
@@ -16,10 +16,6 @@
 state_processing = { path = "../../consensus/state_processing" }
 beacon_chain = { path = "../../beacon_node/beacon_chain" }
 store = { path = "../../beacon_node/store" }
-<<<<<<< HEAD
-tree_hash = { path = "../../consensus/tree_hash" }
-=======
 tree_hash = "0.1.1"
->>>>>>> b0833033
 slot_clock = { path = "../../common/slot_clock" }
 hex = "0.4.2"