#![deny(clippy::wildcard_imports)]

pub use epoch_processing_summary::EpochProcessingSummary;
use errors::EpochProcessingError as Error;
pub use justification_and_finalization_state::JustificationAndFinalizationState;
pub use registry_updates::process_registry_updates;
use safe_arith::SafeArith;
pub use slashings::process_slashings;
use types::{BeaconState, ChainSpec, EthSpec};
pub use weigh_justification_and_finalization::weigh_justification_and_finalization;

pub mod altair;
pub mod base;
pub mod effective_balance_updates;
pub mod epoch_processing_summary;
pub mod errors;
pub mod historical_roots_update;
pub mod justification_and_finalization_state;
pub mod registry_updates;
pub mod resets;
pub mod slashings;
pub mod tests;
pub mod weigh_justification_and_finalization;

/// Performs per-epoch processing on some BeaconState.
///
/// Mutates the given `BeaconState`, returning early if an error is encountered. If an error is
/// returned, a state might be "half-processed" and therefore in an invalid state.
pub fn process_epoch<T: EthSpec>(
    state: &mut BeaconState<T>,
    spec: &ChainSpec,
) -> Result<EpochProcessingSummary<T>, Error> {
    // Verify that the `BeaconState` instantiation matches the fork at `state.slot()`.
    state
        .fork_name(spec)
        .map_err(Error::InconsistentStateFork)?;

    match state {
        BeaconState::Base(_) => base::process_epoch(state, spec),
<<<<<<< HEAD
        BeaconState::Altair(_) | BeaconState::Merge(_) | BeaconState::Capella(_) => {
            altair::process_epoch(state, spec)
        }
=======
        BeaconState::Altair(_) | BeaconState::Merge(_) | BeaconState::Eip4844(_) => altair::process_epoch(state, spec),
>>>>>>> 6f7d21c5
    }
}

/// Used to track the changes to a validator's balance.
#[derive(Default, Clone)]
pub struct Delta {
    pub rewards: u64,
    pub penalties: u64,
}

impl Delta {
    /// Reward the validator with the `reward`.
    pub fn reward(&mut self, reward: u64) -> Result<(), Error> {
        self.rewards = self.rewards.safe_add(reward)?;
        Ok(())
    }

    /// Penalize the validator with the `penalty`.
    pub fn penalize(&mut self, penalty: u64) -> Result<(), Error> {
        self.penalties = self.penalties.safe_add(penalty)?;
        Ok(())
    }

    /// Combine two deltas.
    fn combine(&mut self, other: Delta) -> Result<(), Error> {
        self.reward(other.rewards)?;
        self.penalize(other.penalties)
    }
}<|MERGE_RESOLUTION|>--- conflicted
+++ resolved
@@ -37,13 +37,9 @@
 
     match state {
         BeaconState::Base(_) => base::process_epoch(state, spec),
-<<<<<<< HEAD
-        BeaconState::Altair(_) | BeaconState::Merge(_) | BeaconState::Capella(_) => {
+        BeaconState::Altair(_) | BeaconState::Merge(_) | BeaconState::Eip4844(_) => {
             altair::process_epoch(state, spec)
         }
-=======
-        BeaconState::Altair(_) | BeaconState::Merge(_) | BeaconState::Eip4844(_) => altair::process_epoch(state, spec),
->>>>>>> 6f7d21c5
     }
 }
 
