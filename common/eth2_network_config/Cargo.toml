[package]
name = "eth2_network_config"
version = "0.2.0"
authors = ["Paul Hauner <paul@paulhauner.com>"]
edition = { workspace = true }

build = "build.rs"

[build-dependencies]
zip = { workspace = true }
eth2_config = { workspace = true }

[dev-dependencies]
tempfile = { workspace = true }
tokio = { workspace = true }

[dependencies]
<<<<<<< HEAD
serde_yaml = "0.8.13"
serde_json = "1.0.58"
types = { path = "../../consensus/types" }
kzg = { path = "../../crypto/kzg" }
ethereum_ssz = "0.5.0"
eth2_config = { path = "../eth2_config" }
discv5 = "0.3.1"
reqwest = { version = "0.11.0", features = ["blocking"] }
pretty_reqwest_error = { path = "../pretty_reqwest_error" }
sha2 = "0.10"
url = "2.2.2"
sensitive_url = { path = "../sensitive_url" }
slog = "2.5.2"
logging = { path = "../logging" }
=======
serde_yaml = { workspace = true }
types = { workspace = true }
ethereum_ssz = { workspace = true }
eth2_config = { workspace = true }
discv5 = { workspace = true }
reqwest = { workspace = true }
pretty_reqwest_error = { workspace = true }
sha2 = { workspace = true }
url = { workspace = true }
sensitive_url = { workspace = true }
slog = { workspace = true }
logging = { workspace = true }
bytes = { workspace = true }
>>>>>>> 441fc169
<|MERGE_RESOLUTION|>--- conflicted
+++ resolved
@@ -15,24 +15,10 @@
 tokio = { workspace = true }
 
 [dependencies]
-<<<<<<< HEAD
-serde_yaml = "0.8.13"
-serde_json = "1.0.58"
-types = { path = "../../consensus/types" }
-kzg = { path = "../../crypto/kzg" }
-ethereum_ssz = "0.5.0"
-eth2_config = { path = "../eth2_config" }
-discv5 = "0.3.1"
-reqwest = { version = "0.11.0", features = ["blocking"] }
-pretty_reqwest_error = { path = "../pretty_reqwest_error" }
-sha2 = "0.10"
-url = "2.2.2"
-sensitive_url = { path = "../sensitive_url" }
-slog = "2.5.2"
-logging = { path = "../logging" }
-=======
 serde_yaml = { workspace = true }
+serde_json = { workspace = true }
 types = { workspace = true }
+kzg = { workspace = true }
 ethereum_ssz = { workspace = true }
 eth2_config = { workspace = true }
 discv5 = { workspace = true }
@@ -43,5 +29,4 @@
 sensitive_url = { workspace = true }
 slog = { workspace = true }
 logging = { workspace = true }
-bytes = { workspace = true }
->>>>>>> 441fc169
+bytes = { workspace = true }